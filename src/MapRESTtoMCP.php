--- conflicted
+++ resolved
@@ -104,11 +104,8 @@
 						},
 						'required' => ['id'], // TODO
 					];
-<<<<<<< HEAD
-=======
 
 					$mcp_server->register_tool($tool);
->>>>>>> 72947416
 				}
 
 			}
