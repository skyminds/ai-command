<?php

namespace WP_CLI\AiCommand;

use WP_CLI\AiCommand\RESTControllerList\Whitelist;
use WP_REST_Request;

class MapRESTtoMCP {

    public function __construct(
        private WhiteList $whitelist,
    ) {}

	public function args_to_schema( $args = [] ) {
		$schema = [];

		if ( empty( $args ) ) {
			return [];
		}

		foreach ( $args as $title => $arg ) {
			$description = $arg['description'] ?? $title;
			$type 		 = $arg['type'] ?? 'string';

			$schema[ $title ] = [
				'type' => $type, // TODO can be array.
				'description' => $description,
			];
		}
<<<<<<< HEAD

		return $schema;
=======
		return [
			'type' => 'object',
			'properties' => $schema
		];
>>>>>>> 473104bc
	}

	public function get_endpoint_description( $route ) {
		return str_replace( '/wp/v2/', '', $route );
	}

	public function map_rest_to_mcp( $server ) {
		$whitelist = $this->whitelist->get();

		$routes = rest_get_server()->get_routes();

        foreach ( $routes as $route => $endpoints ) {
			foreach ( $endpoints as $endpoint ) {
				if ( ! isset( $whitelist[ $route ] ) ) {
					continue; // Route not whitelisted.
				}

				// Generate a tool name based on route and method (e.g., "GET_/wp/v2/posts")
				$tool_name = strtolower( str_replace(['/', '(', ')', '?', '[', ']', '+', '\\', '<', '>', ':', '-'], '_', $route ) );
				$tool_name = preg_replace('/_+/', '_', trim($tool_name, '_'));

				foreach( $endpoint['methods'] as $method_name => $enabled ) {
					if ( ! isset( $whitelist[ $route ][ $method_name ] ) ) {
						continue; // Method not whitelisted.
					}

					$server->register_tool( [
						'name' => $tool_name . '_' . strtolower( $method_name ),
						'description' => $whitelist[ $route ][ $method_name ],
						'inputSchema' => $this->args_to_schema( $endpoint['args'] ),
						'callable' => function ( $inputs ) use ( $route, $method_name ){
							$request = new WP_REST_Request( $method_name, $route );
							$request->set_body_params( $inputs );

                            $response = rest_get_server()->dispatch( $request );

                            // TODO $embed parameter is forced to true now
                            return rest_get_server()->response_to_data( $response, true );
						},
					] );
				}

			}
		}
	}
}<|MERGE_RESOLUTION|>--- conflicted
+++ resolved
@@ -27,15 +27,11 @@
 				'description' => $description,
 			];
 		}
-<<<<<<< HEAD
 
-		return $schema;
-=======
 		return [
 			'type' => 'object',
 			'properties' => $schema
 		];
->>>>>>> 473104bc
 	}
 
 	public function get_endpoint_description( $route ) {
