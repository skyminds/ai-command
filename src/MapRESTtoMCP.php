<?php

namespace WP_CLI\AiCommand;

use WP_CLI\AiCommand\MCP\Server;
use WP_CLI\AiCommand\RESTControllerList\Whitelist;
use WP_REST_Request;

class MapRESTtoMCP {

    public function __construct(
        private WhiteList $whitelist,
    ) {}

	public function args_to_schema( $args = [] ) {
		$schema = [];

		if ( empty( $args ) ) {
			return [];
		}

		foreach ( $args as $title => $arg ) {
			$description = $arg['description'] ?? $title;
			$type 		 = $this->sanitize_type( $arg['type'] ?? 'string' );

			$schema[ $title ] = [
				'type' => $type, // TODO can be array.
				'description' => $description,
			];
		}

		return [
			'type' => 'object',
			'properties' => $schema
		];
	}

	protected function sanitize_type( $type) {
		// Validated types:
		if ( $type === 'string' || $type === 'integer' || $type === 'boolean' ) {
			return $type;
		}

		if ( $type === 'array' || $type === 'object' ) {
			return 'string'; // TODO, better solution.
		}
		if (empty( $type ) || $type === 'null' ) {
			return 'string';
		}

		if ( !\is_array( $type ) ) {
			throw new \Exception( 'Invalid type: ' . $type );
			return 'string';
		}

		// Find valid values in array.
		if ( \in_array( 'string', $type ) ) {
			return 'string';
		}
		if ( \in_array( 'integer', $type ) ) {
			return 'integer';
		}
		// TODO, better types handling.
		return 'string';

	}

	public function get_endpoint_description( $route ) {
		return str_replace( '/wp/v2/', '', $route );
	}

	public function map_rest_to_mcp( Server $mcp_server ) {
		$allowed_list = $this->whitelist->get();

		$server = rest_get_server();
		$routes = $server->get_routes();

        foreach ( $routes as $route => $endpoints ) {
			foreach ( $endpoints as $endpoint ) {
				// Only allowed routes
				if ( ! isset( $allowed_list[ $route ] ) ) {
					continue;
				}

				// Generate a tool name off route e.g. /wp/v2/posts
				$tool_name = sanitize_key($route);

				foreach( $endpoint['methods'] as $method_name => $enabled ) {
					// Only allowed methods
					if ( ! isset( $allowed_list[ $route ][ $method_name ] ) ) {
						continue;
					}

					$tool = [
						'name' => $tool_name . '_' . strtolower( $method_name ),
						'description' => $allowed_list[ $route ][ $method_name ],
						'inputSchema' => $this->args_to_schema( $endpoint['args'] ),
						'callable' => function ( $inputs ) use ( $route, $method_name, $server ){
							$request = new WP_REST_Request( $method_name, $route  );
							$request->set_body_params( $inputs );

							$response = $server->dispatch( $request );

							// TODO $embed parameter is forced to true now
							return $server->response_to_data( $response, true );
						},
<<<<<<< HEAD
						'required' => ['id'], // TODO
					] );
=======
					];

					$mcp_server->register_tool( $tool);
>>>>>>> 878ce732
				}

			}
		}
	}
}<|MERGE_RESOLUTION|>--- conflicted
+++ resolved
@@ -104,14 +104,8 @@
 							// TODO $embed parameter is forced to true now
 							return $server->response_to_data( $response, true );
 						},
-<<<<<<< HEAD
 						'required' => ['id'], // TODO
 					] );
-=======
-					];
-
-					$mcp_server->register_tool( $tool);
->>>>>>> 878ce732
 				}
 
 			}
